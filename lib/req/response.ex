defmodule Req.Response do
  @moduledoc """
  The response struct.

  Fields:

    * `:status` - the HTTP status code

    * `:headers` - the HTTP response headers

    * `:body` - the HTTP response body

    * `:private` - a map reserved for libraries and frameworks to use.
      Prefix the keys with the name of your project to avoid any future
      conflicts. Only accepts `t:atom/0` keys.
  """

  @type t() :: %__MODULE__{
          status: non_neg_integer(),
          headers: [{binary(), binary()}],
          body: binary() | term(),
          private: map()
        }

  defstruct status: 200,
            headers: [],
            body: "",
            private: %{}

  @doc """
  Returns a new response.

  Expects a keyword list, map, or struct containing the response keys.

  ## Example

      iex> Req.Response.new(status: 200, body: "body")
      %Req.Response{status: 200, headers: [], body: "body"}

      iex> finch_response = %Finch.Response{status: 200}
      iex> Req.Response.new(finch_response)
      %Req.Response{status: 200, headers: [], body: ""}

  """
  @spec new(options :: keyword() | map() | struct()) :: t()
  def new(options \\ [])

  def new(options) when is_list(options), do: new(Map.new(options))

  def new(options) do
    options = Map.take(options, [:status, :headers, :body])
    struct!(__MODULE__, options)
  end

  @doc """
  Builds or updates a response with JSON body.

  ## Example

      iex> Req.Response.json(%{hello: 42})
      %Req.Response{
        status: 200,
        headers: [{"content-type", "application/json"}],
        body: ~s|{"hello":42}|
      }

      iex> resp = Req.Response.new()
      iex> Req.Response.json(resp, %{hello: 42})
      %Req.Response{
        status: 200,
        headers: [{"content-type", "application/json"}],
        body: ~s|{"hello":42}|
      }

  If the request already contains a 'content-type' header, it is kept as is:

      iex> Req.Response.new()
      iex> |> Req.Response.put_header("content-type", "application/vnd.api+json; charset=utf-8")
      iex> |> Req.Response.json(%{hello: 42})
      %Req.Response{
        status: 200,
        headers: [{"content-type", "application/vnd.api+json; charset=utf-8"}],
        body: ~s|{"hello":42}|
      }
  """
  @spec json(t(), body :: term()) :: t()
  def json(response \\ new(), body) do
    response =
      case get_header(response, "content-type") do
        [] ->
          put_header(response, "content-type", "application/json")

        _ ->
          response
      end

    Map.replace!(response, :body, Jason.encode!(body))
  end

  @doc """
  Gets the value for a specific private `key`.
  """
  @spec get_private(t(), key :: atom(), default :: term()) :: term()
  def get_private(response, key, default \\ nil) when is_atom(key) do
    Map.get(response.private, key, default)
  end

  @doc """
  Assigns a private `key` to `value`.
  """
  @spec put_private(t(), key :: atom(), value :: term()) :: t()
  def put_private(response, key, value) when is_atom(key) do
    put_in(response.private[key], value)
  end

  @doc """
  Returns the values of the header specified by `key`.

  ## Examples

      iex> Req.Response.get_header(response, "content-type")
      ["application/json"]
  """
  @spec get_header(t(), binary()) :: [binary()]
  def get_header(%Req.Response{} = response, key) when is_binary(key) do
    for {^key, value} <- response.headers, do: value
  end

  @doc """
  Adds a new response header (`key`) if not present, otherwise replaces the
  previous value of that header with `value`.

  ## Examples

      iex> Req.Response.put_header(response, "content-type", "application/json").headers
      [{"content-type", "application/json"}]

  """
  @spec put_header(t(), binary(), binary()) :: t()
  def put_header(%Req.Response{} = response, key, value)
      when is_binary(key) and is_binary(value) do
    %{response | headers: List.keystore(response.headers, key, 0, {key, value})}
  end

  @doc """
<<<<<<< HEAD
  Returns the `retry-after` header delay value or nil if not found.
  """
  @spec get_retry_after(t()) :: integer() | nil
  def get_retry_after(response) do
    case get_header(response, "retry-after") do
      [delay] ->
        retry_delay_in_ms(delay)

      [] ->
        nil
    end
  end

  defp retry_delay_in_ms(delay_value) do
    case Integer.parse(delay_value) do
      {seconds, ""} ->
        :timer.seconds(seconds)

      :error ->
        delay_value
        |> parse_http_datetime()
        |> DateTime.diff(DateTime.utc_now(), :millisecond)
        |> max(0)
    end
  end

  @month_numbers %{
    "Jan" => "01",
    "Feb" => "02",
    "Mar" => "03",
    "Apr" => "04",
    "May" => "05",
    "Jun" => "06",
    "Jul" => "07",
    "Aug" => "08",
    "Sep" => "09",
    "Oct" => "10",
    "Nov" => "11",
    "Dec" => "12"
  }

  defp parse_http_datetime(datetime) do
    [_day_of_week, day, month, year, time, "GMT"] = String.split(datetime, " ")
    date = year <> "-" <> @month_numbers[month] <> "-" <> day

    case DateTime.from_iso8601(date <> " " <> time <> "Z") do
      {:ok, valid_datetime, 0} ->
        valid_datetime

      {:error, reason} ->
        raise "could not parse \"Retry-After\" header #{datetime} - #{reason}"
    end
=======
  Deletes the header given by `key`

  All occurences of the header are delete, in case the header is repeated multiple times.

  ## Examples

      iex> Req.Response.get_header(resp, "cache-control")
      ["max-age=600", "no-transform"]
      iex> resp = Req.Response.delete_header(resp, "cache-control")
      iex> Req.Response.get_header(resp, "cache-control")
      []

  """
  def delete_header(%Req.Response{} = response, key) when is_binary(key) do
    %Req.Response{
      response
      | headers:
          for(
            {name, value} <- response.headers,
            String.downcase(name) != String.downcase(key),
            do: {name, value}
          )
    }
>>>>>>> 19475286
  end
end<|MERGE_RESOLUTION|>--- conflicted
+++ resolved
@@ -141,9 +141,34 @@
       when is_binary(key) and is_binary(value) do
     %{response | headers: List.keystore(response.headers, key, 0, {key, value})}
   end
-
-  @doc """
-<<<<<<< HEAD
+  
+  @doc """
+  Deletes the header given by `key`
+
+  All occurences of the header are deleted, in case the header is repeated multiple times.
+
+  ## Examples
+
+      iex> Req.Response.get_header(resp, "cache-control")
+      ["max-age=600", "no-transform"]
+      iex> resp = Req.Response.delete_header(resp, "cache-control")
+      iex> Req.Response.get_header(resp, "cache-control")
+      []
+
+  """
+  def delete_header(%Req.Response{} = response, key) when is_binary(key) do
+    %Req.Response{
+      response
+      | headers:
+          for(
+            {name, value} <- response.headers,
+            String.downcase(name) != String.downcase(key),
+            do: {name, value}
+          )
+    }
+  end
+
+  @doc """
   Returns the `retry-after` header delay value or nil if not found.
   """
   @spec get_retry_after(t()) :: integer() | nil
@@ -194,32 +219,7 @@
         valid_datetime
 
       {:error, reason} ->
-        raise "could not parse \"Retry-After\" header #{datetime} - #{reason}"
+        raise "cannot parse \"retry-after\" header value #{inspect(datetime)} as datetime, reason: #{reason}"
     end
-=======
-  Deletes the header given by `key`
-
-  All occurences of the header are delete, in case the header is repeated multiple times.
-
-  ## Examples
-
-      iex> Req.Response.get_header(resp, "cache-control")
-      ["max-age=600", "no-transform"]
-      iex> resp = Req.Response.delete_header(resp, "cache-control")
-      iex> Req.Response.get_header(resp, "cache-control")
-      []
-
-  """
-  def delete_header(%Req.Response{} = response, key) when is_binary(key) do
-    %Req.Response{
-      response
-      | headers:
-          for(
-            {name, value} <- response.headers,
-            String.downcase(name) != String.downcase(key),
-            do: {name, value}
-          )
-    }
->>>>>>> 19475286
   end
 end