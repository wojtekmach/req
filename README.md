# Req

[![CI](https://github.com/wojtekmach/req/actions/workflows/ci.yml/badge.svg)](https://github.com/wojtekmach/req/actions/workflows/ci.yml)
[![License](https://img.shields.io/hexpm/l/req.svg)](https://github.com/wojtekmach/req/blob/main/LICENSE.md)
[![Version](https://img.shields.io/hexpm/v/req.svg)](https://hex.pm/packages/req)
[![Hex Docs](https://img.shields.io/badge/documentation-gray.svg)](https://hexdocs.pm/req)

Req is a batteries-included HTTP client for Elixir.

With just a couple lines of code:

```elixir
Mix.install([
  {:req, "~> 0.5.0"}
])

Req.get!("https://api.github.com/repos/wojtekmach/req").body["description"]
#=> "Req is a batteries-included HTTP client for Elixir."
```

we get automatic response body decompression & decoding, following redirects, retrying on errors,
and much more. Virtually all of the features are broken down into individual functions called
_steps_. You can easily re-use and re-arrange built-in steps (see [`Req.Steps`] module) and
write new ones.

## Features

  * An easy to use high-level API: [`Req.request/1`], [`Req.new/1`], [`Req.get!/2`], [`Req.post!/2`], etc.

  * Extensibility via request, response, and error steps.

  * Request body compression (via [`compress_body`] step)

  * Automatic response body decompression (via [`compressed`] and [`decompress_body`] steps). Supports gzip, brotli, and zstd.

  * Request body encoding. Supports urlencoded and multipart forms, and JSON. See [`encode_body`].

  * Automatic response body decoding (via [`decode_body`] step.)

  * Encode params as query string (via [`put_params`] step.)

  * Setting base URL (via [`put_base_url`] step.)

  * Templated request paths (via [`put_path_params`] step.)

  * Basic, bearer, and `.netrc` authentication (via [`auth`] step.)

  * Range requests (via [`put_range`]) step.)

  * Use AWS V4 Signature (via [`put_aws_sigv4`]) step.)

  * Request body streaming (by setting `body: enumerable`.)

  * Response body streaming (by setting `into: fun | collectable | :self`.)

  * Follows redirects (via [`redirect`] step.)

  * Retries on errors (via [`retry`] step.)

  * Raise on 4xx/5xx errors (via [`handle_http_errors`] step.)

  * Verify response body against a checksum (via [`checksum`] step.)

  * Basic HTTP caching (via [`cache`] step.)

  * Easily create test stubs (see [`Req.Test`].)

  * Running against a plug (via [`run_plug`] step.)

  * Pluggable adapters. By default, Req uses [Finch] (via [`run_finch`] step.)

## Usage

The easiest way to use Req is with [`Mix.install/2`] (requires Elixir v1.12+):

```elixir
Mix.install([
  {:req, "~> 0.5.0"}
])

Req.get!("https://api.github.com/repos/wojtekmach/req").body["description"]
#=> "Req is a batteries-included HTTP client for Elixir."
```

If you want to use Req in a Mix project, you can add the above dependency to your `mix.exs`.

Here's an example POST with JSON data:

```elixir
iex> Req.post!("https://httpbin.org/post", json: %{x: 1, y: 2}).body["json"]
%{"x" => 1, "y" => 2}
```

You can stream request body:

```elixir
iex> stream = Stream.duplicate("foo", 3)
iex> Req.post!("https://httpbin.org/post", body: stream).body["data"]
"foofoofoo"
```

and stream the response body:

```elixir
iex> resp = Req.get!("http://httpbin.org/stream/2", into: IO.stream())
# output: {"url": "http://httpbin.org/stream/2", ...}
# output: {"url": "http://httpbin.org/stream/2", ...}
iex> resp.status
200
iex> resp.body
%IO.Stream{}
```

(See [`Req`] module documentation for more examples of response body streaming.)

If you are planning to make several similar requests, you can build up a request struct with
desired common options and re-use it:

```elixir
req = Req.new(base_url: "https://api.github.com")

Req.get!(req, url: "/repos/sneako/finch").body["description"]
#=> "Elixir HTTP client, focused on performance"

Req.get!(req, url: "/repos/elixir-mint/mint").body["description"]
#=> "Functional HTTP client for Elixir with support for HTTP/1 and HTTP/2."
```

See [`Req.new/1`] for more information on available options.

Virtually all of Req's features are broken down into individual pieces - steps. Req works by running
the request struct through these steps. You can easily reuse or rearrange built-in steps or write new
ones. Importantly, steps are just regular functions. Here is another example where we append a request
step that inspects the URL just before requesting it:

```elixir
req =
  Req.new(base_url: "https://api.github.com")
  |> Req.Request.append_request_steps(
    debug_url: fn request ->
      IO.inspect(URI.to_string(request.url))
      request
    end
  )

Req.get!(req, url: "/repos/wojtekmach/req").body["description"]
# output: "https://api.github.com/repos/wojtekmach/req"
#=> "Req is a batteries-included HTTP client for Elixir."
```

Custom steps can be packaged into plugins so that they are even easier to use by others. See [Related Packages](#related-packages).

Here is how they can be used:

```elixir
Mix.install([
  {:req, "~> 0.5.0"},
  {:req_easyhtml, "~> 0.1.0"},
  {:req_s3, "~> 0.2.3"},
  {:req_hex, "~> 0.2.0"},
  {:req_github_oauth, "~> 0.1.0"}
])

req =
  (Req.new(http_errors: :raise)
  |> ReqEasyHTML.attach()
  |> ReqS3.attach()
  |> ReqHex.attach()
  |> ReqGitHubOAuth.attach())

Req.get!(req, url: "https://elixir-lang.org").body[".entry-summary h5"]
#=>
# #EasyHTML[<h5>
#    Elixir is a dynamic, functional language for building scalable and maintainable applications.
#  </h5>]

Req.get!(req, url: "s3://ossci-datasets/mnist/t10k-images-idx3-ubyte.gz").body
#=> <<0, 0, 8, 3, ...>>

Req.get!(req, url: "https://repo.hex.pm/tarballs/req-0.1.0.tar").body["metadata.config"]["links"]
#=> %{"GitHub" => "https://github.com/wojtekmach/req"}

Req.get!(req, url: "https://api.github.com/user").body["login"]
# output:
# paste this user code:
#
#   6C44-30A8
#
# at:
#
#   https://github.com/login/device
#
# open browser window? [Yn]
# 15:22:28.350 [info] response: authorization_pending
# 15:22:33.519 [info] response: authorization_pending
# 15:22:38.678 [info] response: authorization_pending
#=> "wojtekmach"

Req.get!(req, url: "https://api.github.com/user").body["login"]
#=> "wojtekmach"
```

See [`Req.Request`] module documentation for more information on low-level API, request struct, and developing plugins.

<<<<<<< HEAD
## Configuration

Req aims to work without global configuration to promote explicitness.
However, you might need to adapt the HTTP pools used.
Refer to the [`run_finch`] documentation for more information on this.
=======
## Related Packages

There are many packages that extend the Req library. To get yours listed here, send a PR.

  * [`req_easyhtml`]
  * [`req_s3`]
  * [`req_hex`]
  * [`req_github_oauth`]
  * [`curl_req`]
>>>>>>> 7ec30454

## Presentations

  * [Req: A batteries-included HTTP client for Elixir - ElixirConf 2023, 2023-09-08](https://www.youtube.com/watch?v=owz2QacFuoQ "ElixirConf 2023 - Wojtek Mach - Req - a batteries-included HTTP client for Elixir")
  * [Req: A batteries included HTTP client for Elixir - Elixir Kenya, 2022-08-26](https://www.youtube.com/watch?v=NxWgvHRN6mI "Req: A batteries included HTTP client for Elixir")

## Acknowledgments

Req is built on top of [Finch] and is inspired by [cURL], [Requests], [Tesla], and many other HTTP clients - thank you!

## License

Copyright (c) 2021 Wojtek Mach

Licensed under the Apache License, Version 2.0 (the "License");
you may not use this file except in compliance with the License.
You may obtain a copy of the License at [http://www.apache.org/licenses/LICENSE-2.0](http://www.apache.org/licenses/LICENSE-2.0)

Unless required by applicable law or agreed to in writing, software
distributed under the License is distributed on an "AS IS" BASIS,
WITHOUT WARRANTIES OR CONDITIONS OF ANY KIND, either express or implied.
See the License for the specific language governing permissions and
limitations under the License.

[`Req.request/1`]:       https://hexdocs.pm/req/Req.html#request/1
[`Req.new/1`]:           https://hexdocs.pm/req/Req.html#new/1
[`Req.get!/2`]:          https://hexdocs.pm/req/Req.html#get!/2
[`Req.post!/2`]:         https://hexdocs.pm/req/Req.html#post!/2
[`Req`]:                 https://hexdocs.pm/req
[`Req.Request`]:         https://hexdocs.pm/req/Req.Request.html
[`Req.Steps`]:           https://hexdocs.pm/req/Req.Steps.html
[`Req.Test`]:            https://hexdocs.pm/req/Req.Test.html

[`auth`]:               https://hexdocs.pm/req/Req.Steps.html#auth/1
[`cache`]:              https://hexdocs.pm/req/Req.Steps.html#cache/1
[`compress_body`]:      https://hexdocs.pm/req/Req.Steps.html#compress_body/1
[`compressed`]:         https://hexdocs.pm/req/Req.Steps.html#compressed/1
[`decode_body`]:        https://hexdocs.pm/req/Req.Steps.html#decode_body/1
[`decompress_body`]:    https://hexdocs.pm/req/Req.Steps.html#decompress_body/1
[`encode_body`]:        https://hexdocs.pm/req/Req.Steps.html#encode_body/1
[`redirect`]:           https://hexdocs.pm/req/Req.Steps.html#redirect/1
[`handle_http_errors`]: https://hexdocs.pm/req/Req.Steps.html#handle_http_errors/1
[`output`]:             https://hexdocs.pm/req/Req.Steps.html#output/1
[`put_base_url`]:       https://hexdocs.pm/req/Req.Steps.html#put_base_url/1
[`put_params`]:         https://hexdocs.pm/req/Req.Steps.html#put_params/1
[`put_path_params`]:    https://hexdocs.pm/req/Req.Steps.html#put_path_params/1
[`run_plug`]:           https://hexdocs.pm/req/Req.Steps.html#run_plug/1
[`put_range`]:          https://hexdocs.pm/req/Req.Steps.html#put_range/1
[`put_user_agent`]:     https://hexdocs.pm/req/Req.Steps.html#put_user_agent/1
[`retry`]:              https://hexdocs.pm/req/Req.Steps.html#retry/1
[`run_finch`]:          https://hexdocs.pm/req/Req.Steps.html#run_finch/1
[`checksum`]:           https://hexdocs.pm/req/Req.Steps.html#checksum/1
[`put_aws_sigv4`]:       https://hexdocs.pm/req/Req.Steps.html#put_aws_sigv4/1

[Finch]: https://github.com/sneako/finch
[cURL]: https://curl.se
[Requests]: https://docs.python-requests.org/en/master/
[Tesla]: https://github.com/elixir-tesla/tesla
[`req_easyhtml`]: https://github.com/wojtekmach/req_easyhtml
[`req_s3`]: https://github.com/wojtekmach/req_s3
[`req_hex`]: https://github.com/wojtekmach/req_hex
[`req_github_oauth`]: https://github.com/wojtekmach/req_github_oauth
[`Mix.install/2`]: https://hexdocs.pm/mix/Mix.html#install/2
[`curl_req`]: https://github.com/derekkraan/curl_req<|MERGE_RESOLUTION|>--- conflicted
+++ resolved
@@ -202,13 +202,12 @@
 
 See [`Req.Request`] module documentation for more information on low-level API, request struct, and developing plugins.
 
-<<<<<<< HEAD
 ## Configuration
 
 Req aims to work without global configuration to promote explicitness.
 However, you might need to adapt the HTTP pools used.
 Refer to the [`run_finch`] documentation for more information on this.
-=======
+
 ## Related Packages
 
 There are many packages that extend the Req library. To get yours listed here, send a PR.
@@ -218,7 +217,6 @@
   * [`req_hex`]
   * [`req_github_oauth`]
   * [`curl_req`]
->>>>>>> 7ec30454
 
 ## Presentations
 
